--- conflicted
+++ resolved
@@ -83,25 +83,12 @@
         description="Path to xray assets folder",
     )
 
-<<<<<<< HEAD
     xray_log_level: Optional[XrayLogLevel] = Field(
-=======
-    class XrayLogLevel(str, Enum):
-        DEBUG = "debug"
-        INFO = "info"
-        WARNING = "warning"
-        ERROR = "error"
-        NONE = "none"
-
-    xray_log_level: XrayLogLevel | None = Field(
->>>>>>> d48252b9
         XrayLogLevel.WARNING,
         description="Xray log level override (debug, info, warning, error, none)",
     )
 
-    system_proxy: Optional[bool] = Field(
-        True, description="Enable OS-level system proxy management"
-    )
+    system_proxy: Optional[bool] = Field(True, description="Enable OS-level system proxy management")
 
 
 class ProcessInfo(BaseModel):
