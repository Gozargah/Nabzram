--- conflicted
+++ resolved
@@ -81,14 +81,9 @@
                 expire=expire,
             )
 
-        except (ValueError, KeyError):
+        except (ValueError, KeyError) as e:
             # Log the error but don't fail the entire subscription fetch
-<<<<<<< HEAD
-            logger.warning(
-                f"Failed to parse subscription-userinfo header '{userinfo_header}': {e}"
-            )
-=======
->>>>>>> d48252b9
+            logger.warning(f"Failed to parse subscription-userinfo header '{userinfo_header}': {e}")
             return None
 
     def fetch_subscription_config(
