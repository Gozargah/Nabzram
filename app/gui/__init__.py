import os
import platform
from typing import Any

import pystray
import webview
from PIL import Image
from pystray import MenuItem as Item

from app.gui.ops_api import OperationsApi
from app.gui.window_api import WindowApi
from settings import APP_ROOT, DATA_DIR, DEBUG


class GuiManager:
    """GUI manager for Nabzram application."""

    def __init__(self) -> None:
        self.system = platform.system().lower()
        self.storage_path = str(DATA_DIR / "storage")
        self.icon_path = self._get_icon_path()
        self.gui_type = self._get_gui_type()
        self.easy_drag = self._get_easy_drag()
        self._setup_environment()

    def _get_icon_path(self) -> str:
        """Get the appropriate icon path for the current platform."""
        if self.system == "windows":
            return os.path.abspath(APP_ROOT / "assets" / "icon.ico")
        if self.system == "darwin":
            return os.path.abspath(APP_ROOT / "assets" / "icon.icns")
        return os.path.abspath(APP_ROOT / "assets" / "icon.png")

    def _get_gui_type(self) -> str:
        """Get the appropriate GUI type for the current platform."""
        if self.system == "windows":
            return "edgechromium"
        if self.system == "darwin":
            return "cocoa"
        return "gtk"

    def _get_easy_drag(self) -> bool:
        """Get the easy drag setting for the current platform."""
        return self.system not in ("windows", "darwin")

    def _setup_environment(self) -> None:
        """Setup environment variables for the current platform."""
        if self.system == "linux":
            os.environ["WEBKIT_DISABLE_COMPOSITING_MODE"] = "1"

    def _setup_tray(self, window, api: WindowApi):
        """Setup system tray with left click = toggle, right click = menu."""

        def toggle(icon, item=None) -> None:
            api.toggle()

        def on_quit(icon, item) -> None:
            api.quit()
            icon.stop()

        tray_icon = pystray.Icon(
            "Nabzram",
            Image.open(self.icon_path),
            menu=pystray.Menu(
                Item("Show Window", toggle, default=True),  # 👈 default = left click
                Item("Quit", on_quit),
            ),
        )

        tray_icon.run_detached()
        return tray_icon

    def create_main_window(self, url: str, **kwargs) -> webview.Window:
        """Create the main application window."""
        return webview.create_window(
            "Nabzram",
            url,
            width=kwargs.pop("width", 500),
            height=kwargs.pop("height", 900),
            min_size=kwargs.pop("min_size", (500, 900)),
            resizable=kwargs.pop("resizable", True),
            frameless=kwargs.pop("frameless", True),
            easy_drag=kwargs.pop("easy_drag", self.easy_drag),
            background_color=kwargs.pop("background_color", "#020817"),
            **kwargs,
        )

    def _register_api(self, window: webview.Window, api: Any) -> None:
        """Register API methods with the webview window."""
        methods = [getattr(api, name) for name in dir(api) if not name.startswith("_") and callable(getattr(api, name))]
        window.expose(*methods)

<<<<<<< HEAD
    def start_tray(self, window: webview.Window):
        """Start the tray application."""
        self._setup_tray(window, WindowApi(window))

    def start_gui(self, window: webview.Window, **kwargs):
=======
    def start_gui(self, window: webview.Window) -> None:
>>>>>>> d48252b9
        """Start the GUI application."""
        self._register_api(window, WindowApi(window))
        self._register_api(window, OperationsApi(window))

        webview.start(
            lambda w: w.evaluate_js("document.body.style.zoom = '1.0'"),
            window,
            gui=kwargs.pop("gui", self.gui_type),
            icon=kwargs.pop("icon", self.icon_path),
            storage_path=kwargs.pop("storage_path", self.storage_path),
            private_mode=kwargs.pop("private_mode", True),
            http_server=kwargs.pop("http_server", True),
            debug=kwargs.pop("debug", DEBUG),
            **kwargs,
        )


__all__ = ["GuiManager"]<|MERGE_RESOLUTION|>--- conflicted
+++ resolved
@@ -90,15 +90,11 @@
         methods = [getattr(api, name) for name in dir(api) if not name.startswith("_") and callable(getattr(api, name))]
         window.expose(*methods)
 
-<<<<<<< HEAD
     def start_tray(self, window: webview.Window):
         """Start the tray application."""
         self._setup_tray(window, WindowApi(window))
 
     def start_gui(self, window: webview.Window, **kwargs):
-=======
-    def start_gui(self, window: webview.Window) -> None:
->>>>>>> d48252b9
         """Start the GUI application."""
         self._register_api(window, WindowApi(window))
         self._register_api(window, OperationsApi(window))
