"""Common utilities for ops modules."""

<<<<<<< HEAD
import logging
import os
import platform
import subprocess
from typing import Any, Dict
=======
from typing import Any
>>>>>>> d48252b9
from uuid import UUID

from pydantic import ValidationError

# only for Windows
try:
    import ctypes
    import winreg
except ImportError:
    pass

logger = logging.getLogger(__name__)


def to_uuid(value: Any) -> UUID:
    """Convert value to UUID."""
    return value if isinstance(value, UUID) else UUID(str(value))


def error_reply(message: str, data: dict[str, Any] | None = None) -> dict[str, Any]:
    """Create error response."""
    return {"success": False, "message": message, "data": data or {}}


def validation_error_reply(e: ValidationError) -> Dict[str, Any]:
    """Create validation error response from ValidationError."""
    err_msg = ""
    for error in e.errors():
        err_msg += f"{', '.join(error['loc'])}: {error['msg']}\n"
    err_msg = err_msg.strip()
    return error_reply(err_msg)


def set_socks_system_proxy(ip_address, port):
    os_name = platform.system()
    proxy_str = f"{ip_address}:{port}"
    protocol = "socks"

    logging.info(f"Setting system SOCKS proxy on {os_name} -> {proxy_str}")

    # --- Windows ---
    if os_name == "Windows":
        try:
            key = winreg.OpenKey(
                winreg.HKEY_CURRENT_USER,
                r"Software\Microsoft\Windows\CurrentVersion\Internet Settings",
                0,
                winreg.KEY_WRITE,
            )
            winreg.SetValueEx(key, "ProxyEnable", 0, winreg.REG_DWORD, 1)
            winreg.SetValueEx(
                key, "ProxyServer", 0, winreg.REG_SZ, f"socks={proxy_str}"
            )
            winreg.SetValueEx(key, "ProxyOverride", 0, winreg.REG_SZ, "<local>")
            winreg.CloseKey(key)

            # Notify system
            ctypes.windll.Wininet.InternetSetOptionW(0, 39, 0, 0)
            ctypes.windll.Wininet.InternetSetOptionW(0, 37, 0, 0)

            logging.info("Windows SOCKS proxy applied.")
        except Exception as e:
            logging.error(f"Failed to set Windows proxy: {e}")

    # --- macOS ---
    elif os_name == "Darwin":
        try:
            services = (
                subprocess.check_output(["networksetup", "-listallnetworkservices"])
                .decode()
                .splitlines()
            )
            for service in services:
                if not service.strip() or service.startswith("*"):
                    continue
                subprocess.run(
                    [
                        "networksetup",
                        "-setsocksfirewallproxy",
                        service,
                        ip_address,
                        str(port),
                    ],
                    check=True,
                )
                subprocess.run(
                    ["networksetup", "-setsocksfirewallproxystate", service, "on"],
                    check=True,
                )
            logging.info("macOS SOCKS proxy applied.")
        except Exception as e:
            logging.error(f"Failed to set macOS proxy: {e}")

    # --- Linux ---
    elif os_name == "Linux":
        proxy_url = f"{protocol}://{ip_address}:{port}"
        os.environ["ALL_PROXY"] = proxy_url
        os.environ["all_proxy"] = proxy_url

        # KDE
        if subprocess.getstatusoutput("which kwriteconfig5")[0] == 0:
            try:
                subprocess.run(
                    [
                        "kwriteconfig5",
                        "--file",
                        "kioslaverc",
                        "--group",
                        "Proxy Settings",
                        "--key",
                        "ProxyType",
                        "1",
                    ],
                    check=True,
                )
                subprocess.run(
                    [
                        "kwriteconfig5",
                        "--file",
                        "kioslaverc",
                        "--group",
                        "Proxy Settings",
                        "--key",
                        "SocksProxy",
                        proxy_str,
                    ],
                    check=True,
                )
                subprocess.run(
                    [
                        "qdbus",
                        "org.kde.kioslave.kssld5",
                        "/KSSL",
                        "reparseSlaveConfiguration",
                    ],
                    check=False,
                )
                logging.info("Linux KDE SOCKS proxy applied.")
                return
            except Exception as e:
                logging.warning(f"KDE proxy setup failed: {e}")

        # GNOME
        if subprocess.getstatusoutput("which gsettings")[0] == 0:
            try:
                subprocess.run(
                    ["gsettings", "set", "org.gnome.system.proxy", "mode", "manual"],
                    check=True,
                )
                subprocess.run(
                    [
                        "gsettings",
                        "set",
                        "org.gnome.system.proxy.socks",
                        "host",
                        ip_address,
                    ],
                    check=True,
                )
                subprocess.run(
                    [
                        "gsettings",
                        "set",
                        "org.gnome.system.proxy.socks",
                        "port",
                        str(port),
                    ],
                    check=True,
                )
                logging.info("Linux GNOME SOCKS proxy applied.")
                return
            except Exception as e:
                logging.warning(f"GSettings setup failed: {e}")

        logging.warning("No GUI proxy manager found, only environment variables set.")

    else:
        logging.warning(f"Unsupported OS: {os_name}")


def clear_socks_system_proxy():
    os_name = platform.system()
    logging.info(f"Clearing system SOCKS proxy on {os_name}")

    # --- Windows ---
    if os_name == "Windows":
        try:
            key = winreg.OpenKey(
                winreg.HKEY_CURRENT_USER,
                r"Software\Microsoft\Windows\CurrentVersion\Internet Settings",
                0,
                winreg.KEY_WRITE,
            )
            winreg.SetValueEx(key, "ProxyEnable", 0, winreg.REG_DWORD, 0)
            try:
                winreg.DeleteValue(key, "ProxyServer")
            except FileNotFoundError:
                pass
            winreg.CloseKey(key)

            ctypes.windll.Wininet.InternetSetOptionW(0, 39, 0, 0)
            ctypes.windll.Wininet.InternetSetOptionW(0, 37, 0, 0)
            logging.info("Windows proxy cleared.")
        except Exception as e:
            logging.error(f"Failed to clear Windows proxy: {e}")

    # --- macOS ---
    elif os_name == "Darwin":
        try:
            services = (
                subprocess.check_output(["networksetup", "-listallnetworkservices"])
                .decode()
                .splitlines()
            )
            for service in services:
                if not service.strip() or service.startswith("*"):
                    continue
                subprocess.run(
                    ["networksetup", "-setsocksfirewallproxystate", service, "off"],
                    check=True,
                )
            logging.info("macOS proxy cleared.")
        except Exception as e:
            logging.error(f"Failed to clear macOS proxy: {e}")

    # --- Linux ---
    elif os_name == "Linux":
        os.environ.pop("ALL_PROXY", None)
        os.environ.pop("all_proxy", None)

        if subprocess.getstatusoutput("which kwriteconfig5")[0] == 0:
            try:
                subprocess.run(
                    [
                        "kwriteconfig5",
                        "--file",
                        "kioslaverc",
                        "--group",
                        "Proxy Settings",
                        "--key",
                        "ProxyType",
                        "0",
                    ],
                    check=True,
                )
                subprocess.run(
                    [
                        "kwriteconfig5",
                        "--file",
                        "kioslaverc",
                        "--group",
                        "Proxy Settings",
                        "--key",
                        "SocksProxy",
                        "",
                    ],
                    check=True,
                )
                subprocess.run(
                    [
                        "qdbus",
                        "org.kde.kioslave.kssld5",
                        "/KSSL",
                        "reparseSlaveConfiguration",
                    ],
                    check=False,
                )
                logging.info("Linux KDE proxy cleared.")
                return
            except Exception as e:
                logging.warning(f"KDE proxy clear failed: {e}")

        if subprocess.getstatusoutput("which gsettings")[0] == 0:
            try:
                subprocess.run(
                    ["gsettings", "set", "org.gnome.system.proxy", "mode", "none"],
                    check=True,
                )
                subprocess.run(
                    ["gsettings", "set", "org.gnome.system.proxy.socks", "host", ""],
                    check=True,
                )
                subprocess.run(
                    ["gsettings", "set", "org.gnome.system.proxy.socks", "port", "0"],
                    check=True,
                )
                logging.info("Linux GNOME proxy cleared.")
                return
            except Exception as e:
                logging.warning(f"GSettings clear failed: {e}")

        logging.warning(
            "No GUI proxy manager found, only environment variables cleared."
        )

    else:
        logging.warning(f"Unsupported OS: {os_name}")<|MERGE_RESOLUTION|>--- conflicted
+++ resolved
@@ -1,14 +1,10 @@
 """Common utilities for ops modules."""
 
-<<<<<<< HEAD
 import logging
 import os
 import platform
 import subprocess
 from typing import Any, Dict
-=======
-from typing import Any
->>>>>>> d48252b9
 from uuid import UUID
 
 from pydantic import ValidationError
@@ -59,9 +55,7 @@
                 winreg.KEY_WRITE,
             )
             winreg.SetValueEx(key, "ProxyEnable", 0, winreg.REG_DWORD, 1)
-            winreg.SetValueEx(
-                key, "ProxyServer", 0, winreg.REG_SZ, f"socks={proxy_str}"
-            )
+            winreg.SetValueEx(key, "ProxyServer", 0, winreg.REG_SZ, f"socks={proxy_str}")
             winreg.SetValueEx(key, "ProxyOverride", 0, winreg.REG_SZ, "<local>")
             winreg.CloseKey(key)
 
@@ -76,11 +70,7 @@
     # --- macOS ---
     elif os_name == "Darwin":
         try:
-            services = (
-                subprocess.check_output(["networksetup", "-listallnetworkservices"])
-                .decode()
-                .splitlines()
-            )
+            services = subprocess.check_output(["networksetup", "-listallnetworkservices"]).decode().splitlines()
             for service in services:
                 if not service.strip() or service.startswith("*"):
                     continue
@@ -218,11 +208,7 @@
     # --- macOS ---
     elif os_name == "Darwin":
         try:
-            services = (
-                subprocess.check_output(["networksetup", "-listallnetworkservices"])
-                .decode()
-                .splitlines()
-            )
+            services = subprocess.check_output(["networksetup", "-listallnetworkservices"]).decode().splitlines()
             for service in services:
                 if not service.strip() or service.startswith("*"):
                     continue
@@ -300,9 +286,7 @@
             except Exception as e:
                 logging.warning(f"GSettings clear failed: {e}")
 
-        logging.warning(
-            "No GUI proxy manager found, only environment variables cleared."
-        )
+        logging.warning("No GUI proxy manager found, only environment variables cleared.")
 
     else:
         logging.warning(f"Unsupported OS: {os_name}")